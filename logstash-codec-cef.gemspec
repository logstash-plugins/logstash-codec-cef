Gem::Specification.new do |s|

  s.name            = 'logstash-codec-cef'
<<<<<<< HEAD
  s.version         = '0.2.0'
=======
  s.version         = '0.1.4'
>>>>>>> aefefc12
  s.licenses        = ['Apache License (2.0)']
  s.summary         = "CEF codec to parse CEF formated logs"
  s.description     = "This gem is a logstash plugin required to be installed on top of the Logstash core pipeline using $LS_HOME/bin/plugin install gemname. This gem is not a stand-alone program"
  s.authors         = ["Elastic"]
  s.email           = 'info@elastic.co'
  s.homepage        = "http://www.elastic.co/guide/en/logstash/current/index.html"
  s.require_paths = ["lib"]

  # Files
  s.files = `git ls-files`.split($\)

  # Tests
  s.test_files = s.files.grep(%r{^(test|spec|features)/})

  # Special flag to let us know this is actually a logstash plugin
  s.metadata = { "logstash_plugin" => "true", "logstash_group" => "codec" }

  # Gem dependencies
  s.add_runtime_dependency "logstash-core", '>= 1.4.0', '< 2.0.0'

  s.add_development_dependency 'logstash-devutils'
end
<|MERGE_RESOLUTION|>--- conflicted
+++ resolved
@@ -1,11 +1,7 @@
 Gem::Specification.new do |s|
 
   s.name            = 'logstash-codec-cef'
-<<<<<<< HEAD
-  s.version         = '0.2.0'
-=======
   s.version         = '0.1.4'
->>>>>>> aefefc12
   s.licenses        = ['Apache License (2.0)']
   s.summary         = "CEF codec to parse CEF formated logs"
   s.description     = "This gem is a logstash plugin required to be installed on top of the Logstash core pipeline using $LS_HOME/bin/plugin install gemname. This gem is not a stand-alone program"
